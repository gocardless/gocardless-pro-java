name: build & test

on:
  push:
    branches: [master]
  pull_request:
    types: [opened, reopened, synchronize]

jobs:
<<<<<<< HEAD
  test_library_jdk8:
    runs-on: ubuntu-latest
    container:
      image: openjdk:8
    steps:
    - uses: actions/checkout@v2
    - name: Test
      run: |-
        export TERM=${TERM:-dumb}
        ./install_crypto_deps.sh
        ./gradlew test
    - name: Save test results
      run: |-
        mkdir -p ~/junit
        find . -type f -regex "$OUT_DIR/build/test-results/test/.*xml" -exec cp {} ~/junit/ \;
      if: always()
    - uses: actions/upload-artifact@v2
      with:
        path: "~/junit"
    - uses: actions/upload-artifact@v2
      with:
        path: "~/junit"
  test_library_jdk9:
    runs-on: ubuntu-latest
    container:
      image: openjdk:9
    steps:
    - uses: actions/checkout@v2
    - name: Test
      run: |-
        export TERM=${TERM:-dumb}
        ./install_crypto_deps.sh
        ./gradlew test  --debug
    - name: Save test results
      run: |-
        mkdir -p ~/junit
        find . -type f -regex "$OUT_DIR/build/test-results/test/.*xml" -exec cp {} ~/junit/ \;
      if: always()
    - uses: actions/upload-artifact@v2
      with:
        path: "~/junit"
    - uses: actions/upload-artifact@v2
      with:
        path: "~/junit"
  test_library_jdk11:
=======
  test:
>>>>>>> f6f7d34c
    runs-on: ubuntu-latest
    strategy:
      fail-fast: false
      matrix:
        jdk-version: [ 8, 9, 11 ]
    steps:
      - uses: actions/checkout@v4
      - uses: actions/setup-java@v2
        with:
          java-version: "${{ matrix.jdk-version }}"
          distribution: adopt
      - name: Verify java installed properly
        run: java -version
      - name: Grant execute permission for gradlew
        run: chmod +x gradlew
      # test
      - name: Test
        run: |-
          export TERM=${TERM:-dumb}
          ./gradlew test
      # test build
      - name: Build with Gradle
        run: ./gradlew build
      - name: Save test results
        if: always()
        run: |-
          mkdir -p ~/junit
          find . -type f -regex "./build/test-results/test/.*xml" -exec cp {} ~/junit/ \;
      - uses: actions/upload-artifact@v4
        if: always()
        with:
          name: test_library_jdk${{ matrix.jdk-version }}_junit
          path: "~/junit"
          retention-days: 7<|MERGE_RESOLUTION|>--- conflicted
+++ resolved
@@ -7,55 +7,7 @@
     types: [opened, reopened, synchronize]
 
 jobs:
-<<<<<<< HEAD
-  test_library_jdk8:
-    runs-on: ubuntu-latest
-    container:
-      image: openjdk:8
-    steps:
-    - uses: actions/checkout@v2
-    - name: Test
-      run: |-
-        export TERM=${TERM:-dumb}
-        ./install_crypto_deps.sh
-        ./gradlew test
-    - name: Save test results
-      run: |-
-        mkdir -p ~/junit
-        find . -type f -regex "$OUT_DIR/build/test-results/test/.*xml" -exec cp {} ~/junit/ \;
-      if: always()
-    - uses: actions/upload-artifact@v2
-      with:
-        path: "~/junit"
-    - uses: actions/upload-artifact@v2
-      with:
-        path: "~/junit"
-  test_library_jdk9:
-    runs-on: ubuntu-latest
-    container:
-      image: openjdk:9
-    steps:
-    - uses: actions/checkout@v2
-    - name: Test
-      run: |-
-        export TERM=${TERM:-dumb}
-        ./install_crypto_deps.sh
-        ./gradlew test  --debug
-    - name: Save test results
-      run: |-
-        mkdir -p ~/junit
-        find . -type f -regex "$OUT_DIR/build/test-results/test/.*xml" -exec cp {} ~/junit/ \;
-      if: always()
-    - uses: actions/upload-artifact@v2
-      with:
-        path: "~/junit"
-    - uses: actions/upload-artifact@v2
-      with:
-        path: "~/junit"
-  test_library_jdk11:
-=======
   test:
->>>>>>> f6f7d34c
     runs-on: ubuntu-latest
     strategy:
       fail-fast: false
@@ -75,7 +27,7 @@
       - name: Test
         run: |-
           export TERM=${TERM:-dumb}
-          ./gradlew test
+          ./gradlew test --debug
       # test build
       - name: Build with Gradle
         run: ./gradlew build
